import { Firestore } from 'firebase-admin/firestore';
import { DailyReport, WeeklyReport, MonthlyReport } from '@shared/domain/entities/Reports';
import { IReportCrudRepository } from '@shared/domain/interfaces/database/repositories/IReportCrudRepository';
import { Environment } from '@shared/infrastructure/config/Environment';
import { FirestoreService } from '@shared/infrastructure/database/FirestoreService';
import { FirestorePathUtil } from '@shared/utils/FirestorePathUtil';
import { DateUtil } from '@shared/utils/DateUtil';
import { ErrorHandler } from '@shared/infrastructure/errors/ErrorHandler';
import { logger } from '@shared/infrastructure/logging/Logger';

/**
 * Firestoreを使用したレポート情報リポジトリの実装
 */
export class FirestoreReportRepository implements IReportCrudRepository {
    private firestoreService: FirestoreService;
    private readonly serviceContext = 'FirestoreReportRepository';

    constructor() {
        this.firestoreService = FirestoreService.getInstance();
    }

    /**
     * Firestoreへの接続を初期化する
     */
    @ErrorHandler.errorDecorator('FirestoreReportRepository', {
        defaultMessage: 'Firestoreの初期化に失敗しました'
    })
    async initialize(): Promise<Firestore> {
        // Cloud Functions環境の判定
        const isCloudFunctions = Environment.isCloudFunctions();
        this.firestoreService.setCloudFunctions(isCloudFunctions);

        if (isCloudFunctions) {
            // Cloud Functions環境ではサービスアカウントキーは不要
            return await this.firestoreService.initialize();
        } else {
            // ローカル環境ではサービスアカウントキーが必要
            const serviceAccountPath = Environment.getFirebaseAdminKeyPath();
            return await this.firestoreService.initialize(serviceAccountPath);
        }
    }

    /**
     * 日次レポートを取得する
     */
    @ErrorHandler.errorDecorator('FirestoreReportRepository', {
        defaultMessage: '日次レポートの取得に失敗しました'
    })
    async getDailyReport(year: string, month: string, day: string): Promise<DailyReport | null> {
        await this.initialize();

        // パス情報を取得（直接string引数を渡す）
        const dailyReportPath = FirestorePathUtil.getDailyReportPath(year, month, day);

        // レポートデータを取得
        const reportData = await this.firestoreService.getDocument<DailyReport>(dailyReportPath);

        if (!reportData) {
            logger.info(`日次レポートが見つかりません: ${year}年${month}月${day}日`, this.serviceContext);
            return null;
        }

        return reportData;
    }

    /**
     * 月内の全日次レポートを取得する
     */
    @ErrorHandler.errorDecorator('FirestoreReportRepository', {
        defaultMessage: '月内の日次レポート一覧の取得に失敗しました'
    })
    async getMonthlyDailyReports(year: string, month: string): Promise<DailyReport[]> {
        await this.initialize();

        // FirestorePathUtilを使用してベースパスを取得
        const dailyReportBasePath = FirestorePathUtil.getDailyReportPath(year, month, '01').replace(/\/\d{2}$/, ''); // 月単位のパスに変更

        // 月内の全ての日次レポートを取得
        const reports = await this.firestoreService.query(
            dailyReportBasePath,
            (collection) => collection.orderBy('date', 'asc')
        );

        logger.info(`月内の日次レポート一覧を取得: ${year}年${month}月 (${reports.length}件)`, this.serviceContext);
        return reports as DailyReport[];
    }

    /**
     * 月次レポートを取得する
     */
    @ErrorHandler.errorDecorator('FirestoreReportRepository', {
        defaultMessage: '月次レポートの取得に失敗しました'
    })
    async getMonthlyReport(year: string, month: string): Promise<MonthlyReport | null> {
        await this.initialize();

        // パス情報を取得（直接string引数を渡す）
        const monthlyReportPath = FirestorePathUtil.getMonthlyReportPath(year, month);

        // レポートデータを取得
        const reportData = await this.firestoreService.getDocument<MonthlyReport>(monthlyReportPath);

        if (!reportData) {
            logger.info(`月次レポートが見つかりません: ${year}年${month}月`, this.serviceContext);
            return null;
        }

        return reportData;
    }

    /**
     * 週次レポートを取得する（特定の週）
     */
    @ErrorHandler.errorDecorator('FirestoreReportRepository', {
        defaultMessage: '週次レポートの取得に失敗しました'
    })
    async getWeeklyReportByTerm(year: string, month: string, term: string): Promise<WeeklyReport | null> {
        await this.initialize();

<<<<<<< HEAD
        // 年月とterm番号のバリデーション
        this.validateYearMonth(year, month);
        const termNum = parseInt(term, 10);
        if (isNaN(termNum) || termNum < 1 || termNum > 6) {
            throw new AppError('termは1から6の間で指定してください', ErrorType.VALIDATION);
        }

        // 指定されたterm番号を使って直接パスを構築
        const weeklyReportPath = `reports/weekly/${year}-${month.padStart(2, '0')}/term${term}`;

=======
        const weeklyReportPath = `reports/weekly/${year}-${month.padStart(2, '0')}/term${term}`;
>>>>>>> 7671dfd8
        logger.info(`週次レポート取得: パス=${weeklyReportPath}`, this.serviceContext);

        // レポートデータを取得
        const reportData = await this.firestoreService.getDocument<WeeklyReport>(weeklyReportPath);

        if (!reportData) {
            logger.info(`週次レポートが見つかりません: ${year}年${month}月term${term}`, this.serviceContext);
            return null;
        }

        return reportData;
    }

    /**
     * 月内の全週次レポートを取得する
     */
    @ErrorHandler.errorDecorator('FirestoreReportRepository', {
        defaultMessage: '月内の週次レポート一覧の取得に失敗しました'
    })
    async getMonthlyWeeklyReports(year: string, month: string): Promise<WeeklyReport[]> {
        await this.initialize();

        // FirestorePathUtilを使用してベースパスを取得
        const weeklyReportBasePath = FirestorePathUtil.getWeeklyReportPath(year, month, '01').replace(/\/term\d+$/, ''); // 月単位のパスに変更

        // 月内の全ての週次レポートを取得
        const reports = await this.firestoreService.query(
            weeklyReportBasePath,
            (collection) => collection.orderBy('termStartDate', 'asc')
        );

        logger.info(`月内の週次レポート一覧を取得: ${year}年${month}月 (${reports.length}件)`, this.serviceContext);
        return reports as WeeklyReport[];
    }

    /**
     * 日次レポートを保存する
     */
    @ErrorHandler.errorDecorator('FirestoreReportRepository', {
        defaultMessage: '日次レポートの保存に失敗しました'
    })
    async saveDailyReport(report: DailyReport, year: string, month: string, day: string): Promise<string> {
        await this.initialize();

        // パス情報を取得（直接string引数を渡す）
        const dailyReportPath = FirestorePathUtil.getDailyReportPath(year, month, day);

        await this.firestoreService.saveDocument(dailyReportPath, report);
        logger.info(`日次レポートをFirestoreに保存しました: ${dailyReportPath}`, this.serviceContext);
        return dailyReportPath;
    }

    /**
     * 週次レポートを保存する
     */
    @ErrorHandler.errorDecorator('FirestoreReportRepository', {
        defaultMessage: '週次レポートの保存に失敗しました'
    })
    async saveWeeklyReport(report: WeeklyReport, year: string, month: string, day: string): Promise<string> {
        await this.initialize();

<<<<<<< HEAD
        // 年月のバリデーション
        this.validateYearMonth(year, month);

        // レポートのtermStartDateから正しい週番号を計算
        let termStartDate: Date;
        if (report.termStartDate && typeof report.termStartDate.toDate === 'function') {
            // Firestoreの Timestamp オブジェクトの場合
            termStartDate = report.termStartDate.toDate();
        } else if (report.termStartDate instanceof Date) {
            // Date オブジェクトの場合
            termStartDate = report.termStartDate;
        } else {
            throw new AppError('termStartDateが無効です', ErrorType.VALIDATION);
        }

        // DateUtilを使って正しい週番号を取得
        const dateInfo = DateUtil.getDateInfo(termStartDate);
        const weeklyReportPath = `reports/weekly/${year}-${month.padStart(2, '0')}/term${dateInfo.term}`;
=======
        // パス情報を取得（実際の日付を使用）
        const weeklyReportPath = FirestorePathUtil.getWeeklyReportPath(year, month, day);
>>>>>>> 7671dfd8

        await this.firestoreService.saveDocument(weeklyReportPath, report);
        logger.info(`週次レポートをFirestoreに保存しました: ${weeklyReportPath}`, this.serviceContext);
        return weeklyReportPath;
    }

    /**
     * 月次レポートを保存する
     */
    @ErrorHandler.errorDecorator('FirestoreReportRepository', {
        defaultMessage: '月次レポートの保存に失敗しました'
    })
    async saveMonthlyReport(report: MonthlyReport, year: string, month: string): Promise<string> {
        await this.initialize();

        // パス情報を取得（直接string引数を渡す）
        const monthlyReportPath = FirestorePathUtil.getMonthlyReportPath(year, month);

        await this.firestoreService.saveDocument(monthlyReportPath, report);
        logger.info(`月次レポートをFirestoreに保存しました: ${monthlyReportPath}`, this.serviceContext);
        return monthlyReportPath;
    }


    // Update Operations
    /**
     * 日次レポートを更新する
     */
    @ErrorHandler.errorDecorator('FirestoreReportRepository', {
        defaultMessage: '日次レポートの更新に失敗しました'
    })
    async updateDailyReport(report: Partial<DailyReport>, year: string, month: string, day: string): Promise<string> {
        await this.initialize();

        // パス情報を取得（直接string引数を渡す）
        const documentPath = FirestorePathUtil.getDailyReportPath(year, month, day);

        logger.info(`日次レポート更新: ${documentPath}`, this.serviceContext);

        await this.firestoreService.updateDocument(documentPath, report);

        logger.info(`日次レポートを更新しました: ${documentPath}`, this.serviceContext);
        return documentPath;
    }

    /**
     * 週次レポートを更新する
     */
    @ErrorHandler.errorDecorator('FirestoreReportRepository', {
        defaultMessage: '週次レポートの更新に失敗しました'
    })
    async updateWeeklyReport(report: Partial<WeeklyReport>, year: string, month: string, day: string): Promise<string> {
        await this.initialize();

<<<<<<< HEAD
        // 年月とterm番号のバリデーション
        this.validateYearMonth(year, month);
        const termNum = parseInt(term, 10);
        if (isNaN(termNum) || termNum < 1 || termNum > 6) {
            throw new AppError('termは1から6の間で指定してください', ErrorType.VALIDATION);
        }

        // 指定されたterm番号を使って直接パスを構築
        const documentPath = `reports/weekly/${year}-${month.padStart(2, '0')}/term${term}`;
=======
        const documentPath = FirestorePathUtil.getWeeklyReportPath(year, month, day);
>>>>>>> 7671dfd8

        logger.info(`週次レポート更新: ${documentPath}`, this.serviceContext);

        await this.firestoreService.updateDocument(documentPath, report);

        logger.info(`週次レポートを更新しました: ${documentPath}`, this.serviceContext);
        return documentPath;
    }

    /**
     * 月次レポートを更新する
     */
    @ErrorHandler.errorDecorator('FirestoreReportRepository', {
        defaultMessage: '月次レポートの更新に失敗しました'
    })
    async updateMonthlyReport(report: Partial<MonthlyReport>, year: string, month: string): Promise<string> {
        await this.initialize();

        // パス情報を取得（直接string引数を渡す）
        const documentPath = FirestorePathUtil.getMonthlyReportPath(year, month);

        logger.info(`月次レポート更新: ${documentPath}`, this.serviceContext);

        await this.firestoreService.updateDocument(documentPath, report);

        logger.info(`月次レポートを更新しました: ${documentPath}`, this.serviceContext);
        return documentPath;
    }
}<|MERGE_RESOLUTION|>--- conflicted
+++ resolved
@@ -117,7 +117,6 @@
     async getWeeklyReportByTerm(year: string, month: string, term: string): Promise<WeeklyReport | null> {
         await this.initialize();
 
-<<<<<<< HEAD
         // 年月とterm番号のバリデーション
         this.validateYearMonth(year, month);
         const termNum = parseInt(term, 10);
@@ -128,9 +127,6 @@
         // 指定されたterm番号を使って直接パスを構築
         const weeklyReportPath = `reports/weekly/${year}-${month.padStart(2, '0')}/term${term}`;
 
-=======
-        const weeklyReportPath = `reports/weekly/${year}-${month.padStart(2, '0')}/term${term}`;
->>>>>>> 7671dfd8
         logger.info(`週次レポート取得: パス=${weeklyReportPath}`, this.serviceContext);
 
         // レポートデータを取得
@@ -192,7 +188,6 @@
     async saveWeeklyReport(report: WeeklyReport, year: string, month: string, day: string): Promise<string> {
         await this.initialize();
 
-<<<<<<< HEAD
         // 年月のバリデーション
         this.validateYearMonth(year, month);
 
@@ -211,10 +206,6 @@
         // DateUtilを使って正しい週番号を取得
         const dateInfo = DateUtil.getDateInfo(termStartDate);
         const weeklyReportPath = `reports/weekly/${year}-${month.padStart(2, '0')}/term${dateInfo.term}`;
-=======
-        // パス情報を取得（実際の日付を使用）
-        const weeklyReportPath = FirestorePathUtil.getWeeklyReportPath(year, month, day);
->>>>>>> 7671dfd8
 
         await this.firestoreService.saveDocument(weeklyReportPath, report);
         logger.info(`週次レポートをFirestoreに保存しました: ${weeklyReportPath}`, this.serviceContext);
@@ -269,7 +260,6 @@
     async updateWeeklyReport(report: Partial<WeeklyReport>, year: string, month: string, day: string): Promise<string> {
         await this.initialize();
 
-<<<<<<< HEAD
         // 年月とterm番号のバリデーション
         this.validateYearMonth(year, month);
         const termNum = parseInt(term, 10);
@@ -279,9 +269,6 @@
 
         // 指定されたterm番号を使って直接パスを構築
         const documentPath = `reports/weekly/${year}-${month.padStart(2, '0')}/term${term}`;
-=======
-        const documentPath = FirestorePathUtil.getWeeklyReportPath(year, month, day);
->>>>>>> 7671dfd8
 
         logger.info(`週次レポート更新: ${documentPath}`, this.serviceContext);
 
